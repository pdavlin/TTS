#!/usr/bin/env python3
# -*- coding: utf-8 -*-

import argparse
import glob
import os
import sys
import time
import traceback
import numpy as np
from random import randrange

import torch
from TTS.utils.arguments import parse_arguments, process_args
# DISTRIBUTED
from torch.nn.parallel import DistributedDataParallel as DDP_th
from torch.utils.data import DataLoader
from torch.utils.data.distributed import DistributedSampler
from TTS.tts.datasets.preprocess import load_meta_data
from TTS.tts.datasets.TTSDataset import MyDataset
from TTS.tts.layers.losses import SpeedySpeechLoss
from TTS.tts.utils.generic_utils import setup_model
from TTS.tts.utils.io import save_best_model, save_checkpoint
from TTS.tts.utils.measures import alignment_diagonal_score
from TTS.tts.utils.speakers import parse_speakers
from TTS.tts.utils.synthesis import synthesis
from TTS.tts.utils.text.symbols import make_symbols, phonemes, symbols
from TTS.tts.utils.visual import plot_alignment, plot_spectrogram
from TTS.utils.audio import AudioProcessor
from TTS.utils.distribute import init_distributed, reduce_tensor
from TTS.utils.generic_utils import (KeepAverage, count_parameters,
                                     remove_experiment_folder, set_init_dict)
from TTS.utils.radam import RAdam
from TTS.utils.training import NoamLR, setup_torch_training_env

use_cuda, num_gpus = setup_torch_training_env(True, False)


def setup_loader(ap, r, is_val=False, verbose=False):
    if is_val and not c.run_eval:
        loader = None
    else:
        dataset = MyDataset(
            r,
            c.text_cleaner,
            compute_linear_spec=False,
            meta_data=meta_data_eval if is_val else meta_data_train,
            ap=ap,
            tp=c.characters if 'characters' in c.keys() else None,
            add_blank=c['add_blank'] if 'add_blank' in c.keys() else False,
            batch_group_size=0 if is_val else c.batch_group_size *
            c.batch_size,
            min_seq_len=c.min_seq_len,
            max_seq_len=c.max_seq_len,
            phoneme_cache_path=c.phoneme_cache_path,
            use_phonemes=c.use_phonemes,
            phoneme_language=c.phoneme_language,
            enable_eos_bos=c.enable_eos_bos_chars,
            use_noise_augment=not is_val,
            verbose=verbose,
            speaker_mapping=speaker_mapping if c.use_speaker_embedding and c.use_external_speaker_embedding_file else None)

        if c.use_phonemes and c.compute_input_seq_cache:
            # precompute phonemes to have a better estimate of sequence lengths.
            dataset.compute_input_seq(c.num_loader_workers)
        dataset.sort_items()

        sampler = DistributedSampler(dataset) if num_gpus > 1 else None
        loader = DataLoader(
            dataset,
            batch_size=c.eval_batch_size if is_val else c.batch_size,
            shuffle=False,
            collate_fn=dataset.collate_fn,
            drop_last=False,
            sampler=sampler,
            num_workers=c.num_val_loader_workers
            if is_val else c.num_loader_workers,
            pin_memory=False)
    return loader


def format_data(data):
    # setup input data
    text_input = data[0]
    text_lengths = data[1]
    speaker_names = data[2]
    mel_input = data[4].permute(0, 2, 1)  # B x D x T
    mel_lengths = data[5]
    item_idx = data[7]
    attn_mask = data[9]
    avg_text_length = torch.mean(text_lengths.float())
    avg_spec_length = torch.mean(mel_lengths.float())

    if c.use_speaker_embedding:
        if c.use_external_speaker_embedding_file:
            # return precomputed embedding vector
            speaker_c = data[8]
        else:
            # return speaker_id to be used by an embedding layer
            speaker_c = [
                speaker_mapping[speaker_name] for speaker_name in speaker_names
            ]
            speaker_c = torch.LongTensor(speaker_c)
    else:
        speaker_c = None
    # compute durations from attention mask
    durations = torch.zeros(attn_mask.shape[0], attn_mask.shape[2])
    for idx, am in enumerate(attn_mask):
        # compute raw durations
        c_idxs = am[:, :text_lengths[idx], :mel_lengths[idx]].max(1)[1]
        # c_idxs, counts = torch.unique_consecutive(c_idxs, return_counts=True)
        c_idxs, counts = torch.unique(c_idxs, return_counts=True)
        dur = torch.ones([text_lengths[idx]]).to(counts.dtype)
        dur[c_idxs] = counts
        # smooth the durations and set any 0 duration to 1
        # by cutting off from the largest duration indeces.
        extra_frames = dur.sum() - mel_lengths[idx]
        largest_idxs = torch.argsort(-dur)[:extra_frames]
        dur[largest_idxs] -= 1
        assert dur.sum() == mel_lengths[idx], f" [!] total duration {dur.sum()} vs spectrogram length {mel_lengths[idx]}"
        durations[idx, :text_lengths[idx]] = dur
    # dispatch data to GPU
    if use_cuda:
        text_input = text_input.cuda(non_blocking=True)
        text_lengths = text_lengths.cuda(non_blocking=True)
        mel_input = mel_input.cuda(non_blocking=True)
        mel_lengths = mel_lengths.cuda(non_blocking=True)
        if speaker_c is not None:
            speaker_c = speaker_c.cuda(non_blocking=True)
        attn_mask = attn_mask.cuda(non_blocking=True)
        durations = durations.cuda(non_blocking=True)
    return text_input, text_lengths, mel_input, mel_lengths, speaker_c,\
         avg_text_length, avg_spec_length, attn_mask, durations, item_idx


def train(data_loader, model, criterion, optimizer, scheduler,
          ap, global_step, epoch):

    model.train()
    epoch_time = 0
    keep_avg = KeepAverage()
    if use_cuda:
        batch_n_iter = int(
            len(data_loader.dataset) / (c.batch_size * num_gpus))
    else:
        batch_n_iter = int(len(data_loader.dataset) / c.batch_size)
    end_time = time.time()
    c_logger.print_train_start()
    scaler = torch.cuda.amp.GradScaler() if c.mixed_precision else None
    for num_iter, data in enumerate(data_loader):
        start_time = time.time()

        # format data
        text_input, text_lengths, mel_targets, mel_lengths, speaker_c,\
            avg_text_length, avg_spec_length, _, dur_target, _ = format_data(data)

        loader_time = time.time() - end_time

        global_step += 1
        optimizer.zero_grad()

        # forward pass model
        with torch.cuda.amp.autocast(enabled=c.mixed_precision):
            decoder_output, dur_output, alignments = model.forward(
                text_input, text_lengths, mel_lengths, dur_target, g=speaker_c)

            # compute loss
            loss_dict = criterion(decoder_output, mel_targets, mel_lengths, dur_output, torch.log(1 + dur_target), text_lengths)

        # backward pass with loss scaling
        if c.mixed_precision:
            scaler.scale(loss_dict['loss']).backward()
            scaler.unscale_(optimizer)
            grad_norm = torch.nn.utils.clip_grad_norm_(model.parameters(),
                                                       c.grad_clip)
            scaler.step(optimizer)
            scaler.update()
        else:
            loss_dict['loss'].backward()
            grad_norm = torch.nn.utils.clip_grad_norm_(model.parameters(),
                                                       c.grad_clip)
            optimizer.step()

        # setup lr
        if c.noam_schedule:
            scheduler.step()

        # current_lr
        current_lr = optimizer.param_groups[0]['lr']

        # compute alignment error (the lower the better )
        align_error = 1 - alignment_diagonal_score(alignments, binary=True)
        loss_dict['align_error'] = align_error

        step_time = time.time() - start_time
        epoch_time += step_time

        # aggregate losses from processes
        if num_gpus > 1:
            loss_dict['loss_l1'] = reduce_tensor(loss_dict['loss_l1'].data, num_gpus)
            loss_dict['loss_ssim'] = reduce_tensor(loss_dict['loss_ssim'].data, num_gpus)
            loss_dict['loss_dur'] = reduce_tensor(loss_dict['loss_dur'].data, num_gpus)
            loss_dict['loss'] = reduce_tensor(loss_dict['loss'] .data, num_gpus)

        # detach loss values
        loss_dict_new = dict()
        for key, value in loss_dict.items():
            if isinstance(value, (int, float)):
                loss_dict_new[key] = value
            else:
                loss_dict_new[key] = value.item()
        loss_dict = loss_dict_new

        # update avg stats
        update_train_values = dict()
        for key, value in loss_dict.items():
            update_train_values['avg_' + key] = value
        update_train_values['avg_loader_time'] = loader_time
        update_train_values['avg_step_time'] = step_time
        keep_avg.update_values(update_train_values)

        # print training progress
        if global_step % c.print_step == 0:
            log_dict = {

                "avg_spec_length": [avg_spec_length, 1],  # value, precision
                "avg_text_length": [avg_text_length, 1],
                "step_time": [step_time, 4],
                "loader_time": [loader_time, 2],
                "current_lr": current_lr,
            }
            c_logger.print_train_step(batch_n_iter, num_iter, global_step,
                                      log_dict, loss_dict, keep_avg.avg_values)

        if args.rank == 0:
            # Plot Training Iter Stats
            # reduce TB load
            if global_step % c.tb_plot_step == 0:
                iter_stats = {
                    "lr": current_lr,
                    "grad_norm": grad_norm,
                    "step_time": step_time
                }
                iter_stats.update(loss_dict)
                tb_logger.tb_train_iter_stats(global_step, iter_stats)

            if global_step % c.save_step == 0:
                if c.checkpoint:
                    # save model
                    save_checkpoint(model, optimizer, global_step, epoch, 1, OUT_PATH, model_characters,
                                    model_loss=loss_dict['loss'])

                # wait all kernels to be completed
                torch.cuda.synchronize()

                # Diagnostic visualizations
                idx = np.random.randint(mel_targets.shape[0])
                pred_spec = decoder_output[idx].detach().data.cpu().numpy().T
                gt_spec = mel_targets[idx].data.cpu().numpy().T
                align_img = alignments[idx].data.cpu()

                figures = {
                    "prediction": plot_spectrogram(pred_spec, ap),
                    "ground_truth": plot_spectrogram(gt_spec, ap),
                    "alignment": plot_alignment(align_img),
                }

                tb_logger.tb_train_figures(global_step, figures)

                # Sample audio
                train_audio = ap.inv_melspectrogram(pred_spec.T)
                tb_logger.tb_train_audios(global_step,
                                          {'TrainAudio': train_audio},
                                          c.audio["sample_rate"])
        end_time = time.time()

    # print epoch stats
    c_logger.print_train_epoch_end(global_step, epoch, epoch_time, keep_avg)

    # Plot Epoch Stats
    if args.rank == 0:
        epoch_stats = {"epoch_time": epoch_time}
        epoch_stats.update(keep_avg.avg_values)
        tb_logger.tb_train_epoch_stats(global_step, epoch_stats)
        if c.tb_model_param_stats:
            tb_logger.tb_model_weights(model, global_step)
    return keep_avg.avg_values, global_step


@torch.no_grad()
def evaluate(data_loader, model, criterion, ap, global_step, epoch):
    model.eval()
    epoch_time = 0
    keep_avg = KeepAverage()
    c_logger.print_eval_start()
    if data_loader is not None:
        for num_iter, data in enumerate(data_loader):
            start_time = time.time()

            # format data
            text_input, text_lengths, mel_targets, mel_lengths, speaker_c,\
                _, _, _, dur_target, _ = format_data(data)

            # forward pass model
            with torch.cuda.amp.autocast(enabled=c.mixed_precision):
                decoder_output, dur_output, alignments = model.forward(
                    text_input, text_lengths, mel_lengths, dur_target, g=speaker_c)

                # compute loss
                loss_dict = criterion(decoder_output, mel_targets, mel_lengths, dur_output, torch.log(1 + dur_target), text_lengths)

            # step time
            step_time = time.time() - start_time
            epoch_time += step_time

            # compute alignment score
            align_error = 1 - alignment_diagonal_score(alignments, binary=True)
            loss_dict['align_error'] = align_error

            # aggregate losses from processes
            if num_gpus > 1:
                loss_dict['loss_l1'] = reduce_tensor(loss_dict['loss_l1'].data, num_gpus)
                loss_dict['loss_ssim'] = reduce_tensor(loss_dict['loss_ssim'].data, num_gpus)
                loss_dict['loss_dur'] = reduce_tensor(loss_dict['loss_dur'].data, num_gpus)
                loss_dict['loss'] = reduce_tensor(loss_dict['loss'] .data, num_gpus)

            # detach loss values
            loss_dict_new = dict()
            for key, value in loss_dict.items():
                if isinstance(value, (int, float)):
                    loss_dict_new[key] = value
                else:
                    loss_dict_new[key] = value.item()
            loss_dict = loss_dict_new

            # update avg stats
            update_train_values = dict()
            for key, value in loss_dict.items():
                update_train_values['avg_' + key] = value
            keep_avg.update_values(update_train_values)

            if c.print_eval:
                c_logger.print_eval_step(num_iter, loss_dict, keep_avg.avg_values)

        if args.rank == 0:
            # Diagnostic visualizations
            idx = np.random.randint(mel_targets.shape[0])
            pred_spec = decoder_output[idx].detach().data.cpu().numpy().T
            gt_spec = mel_targets[idx].data.cpu().numpy().T
            align_img = alignments[idx].data.cpu()

            eval_figures = {
                "prediction": plot_spectrogram(pred_spec, ap, output_fig=False),
                "ground_truth": plot_spectrogram(gt_spec, ap, output_fig=False),
                "alignment": plot_alignment(align_img, output_fig=False)
            }

            # Sample audio
            eval_audio = ap.inv_melspectrogram(pred_spec.T)
            tb_logger.tb_eval_audios(global_step, {"ValAudio": eval_audio},
                                     c.audio["sample_rate"])

            # Plot Validation Stats
            tb_logger.tb_eval_stats(global_step, keep_avg.avg_values)
            tb_logger.tb_eval_figures(global_step, eval_figures)

    if args.rank == 0 and epoch >= c.test_delay_epochs:
        if c.test_sentences_file is None:
            test_sentences = [
                "It took me quite a long time to develop a voice, and now that I have it I'm not going to be silent.",
                "Be a voice, not an echo.",
                "I'm sorry Dave. I'm afraid I can't do that.",
                "This cake is great. It's so delicious and moist.",
                "Prior to November 22, 1963."
            ]
        else:
            with open(c.test_sentences_file, "r") as f:
                test_sentences = [s.strip() for s in f.readlines()]

        # test sentences
        test_audios = {}
        test_figures = {}
        print(" | > Synthesizing test sentences")
        if c.use_speaker_embedding:
            if c.use_external_speaker_embedding_file:
                speaker_embedding = speaker_mapping[list(speaker_mapping.keys())[randrange(len(speaker_mapping)-1)]]['embedding']
                speaker_id = None
            else:
                speaker_id = 0
                speaker_embedding = None
        else:
            speaker_id = None
            speaker_embedding = None

        style_wav = c.get("style_wav_for_test")
        for idx, test_sentence in enumerate(test_sentences):
            try:
                wav, alignment, _, postnet_output, _, _ = synthesis(
                    model,
                    test_sentence,
                    c,
                    use_cuda,
                    ap,
                    speaker_id=speaker_id,
                    speaker_embedding=speaker_embedding,
                    style_wav=style_wav,
                    truncated=False,
                    enable_eos_bos_chars=c.enable_eos_bos_chars, #pylint: disable=unused-argument
                    use_griffin_lim=True,
                    do_trim_silence=False)

                file_path = os.path.join(AUDIO_PATH, str(global_step))
                os.makedirs(file_path, exist_ok=True)
                file_path = os.path.join(file_path,
                                         "TestSentence_{}.wav".format(idx))
                ap.save_wav(wav, file_path)
                test_audios['{}-audio'.format(idx)] = wav
                test_figures['{}-prediction'.format(idx)] = plot_spectrogram(
                    postnet_output, ap)
                test_figures['{}-alignment'.format(idx)] = plot_alignment(
                    alignment)
            except: #pylint: disable=bare-except
                print(" !! Error creating Test Sentence -", idx)
                traceback.print_exc()
        tb_logger.tb_test_audios(global_step, test_audios,
                                 c.audio['sample_rate'])
        tb_logger.tb_test_figures(global_step, test_figures)
    return keep_avg.avg_values


# FIXME: move args definition/parsing inside of main?
def main(args):  # pylint: disable=redefined-outer-name
    # pylint: disable=global-variable-undefined
    global meta_data_train, meta_data_eval, symbols, phonemes, model_characters, speaker_mapping
    # Audio processor
    ap = AudioProcessor(**c.audio)
    if 'characters' in c.keys():
        symbols, phonemes = make_symbols(**c.characters)

    # DISTRUBUTED
    if num_gpus > 1:
        init_distributed(args.rank, num_gpus, args.group_id,
                         c.distributed["backend"], c.distributed["url"])

    # set model characters
    model_characters = phonemes if c.use_phonemes else symbols
    num_chars = len(model_characters)

    # load data instances
    meta_data_train, meta_data_eval = load_meta_data(c.datasets, eval_split=True)

    # set the portion of the data used for training if set in config.json
    if 'train_portion' in c.keys():
        meta_data_train = meta_data_train[:int(len(meta_data_train) * c.train_portion)]
    if 'eval_portion' in c.keys():
        meta_data_eval = meta_data_eval[:int(len(meta_data_eval) * c.eval_portion)]

    # parse speakers
    num_speakers, speaker_embedding_dim, speaker_mapping = parse_speakers(c, args, meta_data_train, OUT_PATH)

    # setup model
    model = setup_model(num_chars, num_speakers, c, speaker_embedding_dim=speaker_embedding_dim)
    optimizer = RAdam(model.parameters(), lr=c.lr, weight_decay=0, betas=(0.9, 0.98), eps=1e-9)
    criterion = SpeedySpeechLoss(c)

    if args.restore_path:
        print(f" > Restoring from {os.path.basename(args.restore_path)} ...")
        checkpoint = torch.load(args.restore_path, map_location='cpu')
        try:
            # TODO: fix optimizer init, model.cuda() needs to be called before
            # optimizer restore
            optimizer.load_state_dict(checkpoint['optimizer'])
            if c.reinit_layers:
                raise RuntimeError
            model.load_state_dict(checkpoint['model'])
        except: #pylint: disable=bare-except
            print(" > Partial model initialization.")
            model_dict = model.state_dict()
            model_dict = set_init_dict(model_dict, checkpoint['model'], c)
            model.load_state_dict(model_dict)
            del model_dict

        for group in optimizer.param_groups:
            group['initial_lr'] = c.lr
        print(" > Model restored from step %d" % checkpoint['step'],
              flush=True)
        args.restore_step = checkpoint['step']
    else:
        args.restore_step = 0

    if use_cuda:
        model.cuda()
        criterion.cuda()

    # DISTRUBUTED
    if num_gpus > 1:
        model = DDP_th(model, device_ids=[args.rank])

    if c.noam_schedule:
        scheduler = NoamLR(optimizer,
                           warmup_steps=c.warmup_steps,
                           last_epoch=args.restore_step - 1)
    else:
        scheduler = None

    num_params = count_parameters(model)
    print("\n > Model has {} parameters".format(num_params), flush=True)

    if args.restore_step == 0 or not args.best_path:
        best_loss = float('inf')
        print(" > Starting with inf best loss.")
    else:
        print(" > Restoring best loss from "
              f"{os.path.basename(args.best_path)} ...")
        best_loss = torch.load(args.best_path,
                               map_location='cpu')['model_loss']
        print(f" > Starting with loaded last best loss {best_loss}.")
    keep_all_best = c.get('keep_all_best', False)
    keep_after = c.get('keep_after', 10000)  # void if keep_all_best False

    # define dataloaders
    train_loader = setup_loader(ap, 1, is_val=False, verbose=True)
    eval_loader = setup_loader(ap, 1, is_val=True, verbose=True)

    global_step = args.restore_step
    for epoch in range(0, c.epochs):
        c_logger.print_epoch_start(epoch, c.epochs)
        train_avg_loss_dict, global_step = train(train_loader, model, criterion, optimizer,
                                                 scheduler, ap, global_step,
                                                 epoch)
        eval_avg_loss_dict = evaluate(eval_loader, model, criterion, ap,
                                      global_step, epoch)
        c_logger.print_epoch_end(epoch, eval_avg_loss_dict)
        target_loss = train_avg_loss_dict['avg_loss']
        if c.run_eval:
            target_loss = eval_avg_loss_dict['avg_loss']
        best_loss = save_best_model(target_loss, best_loss, model, optimizer,
<<<<<<< HEAD
                                    global_step, epoch, c.r,
                                    OUT_PATH, model_characters)
=======
                                    global_step, epoch, c.r, OUT_PATH,
                                    keep_all_best=keep_all_best, keep_after=keep_after)
>>>>>>> 61c88beb


if __name__ == '__main__':
    args = parse_arguments(sys.argv)
    c, OUT_PATH, AUDIO_PATH, c_logger, tb_logger = process_args(
        args, model_type='tts')

    try:
        main(args)
    except KeyboardInterrupt:
        remove_experiment_folder(OUT_PATH)
        try:
            sys.exit(0)
        except SystemExit:
            os._exit(0)  # pylint: disable=protected-access
    except Exception:  # pylint: disable=broad-except
        remove_experiment_folder(OUT_PATH)
        traceback.print_exc()
        sys.exit(1)<|MERGE_RESOLUTION|>--- conflicted
+++ resolved
@@ -535,13 +535,8 @@
         if c.run_eval:
             target_loss = eval_avg_loss_dict['avg_loss']
         best_loss = save_best_model(target_loss, best_loss, model, optimizer,
-<<<<<<< HEAD
-                                    global_step, epoch, c.r,
-                                    OUT_PATH, model_characters)
-=======
-                                    global_step, epoch, c.r, OUT_PATH,
+                                    global_step, epoch, c.r, OUT_PATH, model_characters,
                                     keep_all_best=keep_all_best, keep_after=keep_after)
->>>>>>> 61c88beb
 
 
 if __name__ == '__main__':
