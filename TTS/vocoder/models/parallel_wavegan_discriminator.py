import math

import torch
from torch import nn

from TTS.vocoder.layers.parallel_wavegan import ResidualBlock


class ParallelWaveganDiscriminator(nn.Module):
    """PWGAN discriminator as in https://arxiv.org/abs/1910.11480.
    It classifies each audio window real/fake and returns a sequence
    of predictions.
        It is a stack of convolutional blocks with dilation.
    """

    # pylint: disable=dangerous-default-value
    def __init__(
        self,
        in_channels=1,
        out_channels=1,
        kernel_size=3,
        num_layers=10,
        conv_channels=64,
        dilation_factor=1,
        nonlinear_activation="LeakyReLU",
        nonlinear_activation_params={"negative_slope": 0.2},
        bias=True,
    ):
<<<<<<< HEAD
        super(ParallelWaveganDiscriminator, self).__init__()
=======
        super().__init__()
>>>>>>> 3c0d1d06
        assert (kernel_size - 1) % 2 == 0, " [!] does not support even number kernel size."
        assert dilation_factor > 0, " [!] dilation factor must be > 0."
        self.conv_layers = nn.ModuleList()
        conv_in_channels = in_channels
        for i in range(num_layers - 1):
            if i == 0:
                dilation = 1
            else:
                dilation = i if dilation_factor == 1 else dilation_factor ** i
                conv_in_channels = conv_channels
            padding = (kernel_size - 1) // 2 * dilation
            conv_layer = [
                nn.Conv1d(
                    conv_in_channels,
                    conv_channels,
                    kernel_size=kernel_size,
                    padding=padding,
                    dilation=dilation,
                    bias=bias,
                ),
                getattr(nn, nonlinear_activation)(inplace=True, **nonlinear_activation_params),
            ]
            self.conv_layers += conv_layer
        padding = (kernel_size - 1) // 2
        last_conv_layer = nn.Conv1d(conv_in_channels, out_channels, kernel_size=kernel_size, padding=padding, bias=bias)
        self.conv_layers += [last_conv_layer]
        self.apply_weight_norm()

    def forward(self, x):
        """
            x : (B, 1, T).
        Returns:
            Tensor: (B, 1, T)
        """
        for f in self.conv_layers:
            x = f(x)
        return x

    def apply_weight_norm(self):
        def _apply_weight_norm(m):
            if isinstance(m, (torch.nn.Conv1d, torch.nn.Conv2d)):
                torch.nn.utils.weight_norm(m)

        self.apply(_apply_weight_norm)

    def remove_weight_norm(self):
        def _remove_weight_norm(m):
            try:
                # print(f"Weight norm is removed from {m}.")
                nn.utils.remove_weight_norm(m)
            except ValueError:  # this module didn't have weight norm
                return

        self.apply(_remove_weight_norm)


class ResidualParallelWaveganDiscriminator(nn.Module):
    # pylint: disable=dangerous-default-value
    def __init__(
        self,
        in_channels=1,
        out_channels=1,
        kernel_size=3,
        num_layers=30,
        stacks=3,
        res_channels=64,
        gate_channels=128,
        skip_channels=64,
        dropout=0.0,
        bias=True,
        nonlinear_activation="LeakyReLU",
        nonlinear_activation_params={"negative_slope": 0.2},
    ):
<<<<<<< HEAD
        super(ResidualParallelWaveganDiscriminator, self).__init__()
=======
        super().__init__()
>>>>>>> 3c0d1d06
        assert (kernel_size - 1) % 2 == 0, "Not support even number kernel size."

        self.in_channels = in_channels
        self.out_channels = out_channels
        self.num_layers = num_layers
        self.stacks = stacks
        self.kernel_size = kernel_size
        self.res_factor = math.sqrt(1.0 / num_layers)

        # check the number of num_layers and stacks
        assert num_layers % stacks == 0
        layers_per_stack = num_layers // stacks

        # define first convolution
        self.first_conv = nn.Sequential(
            nn.Conv1d(in_channels, res_channels, kernel_size=1, padding=0, dilation=1, bias=True),
            getattr(nn, nonlinear_activation)(inplace=True, **nonlinear_activation_params),
        )

        # define residual blocks
        self.conv_layers = nn.ModuleList()
        for layer in range(num_layers):
            dilation = 2 ** (layer % layers_per_stack)
            conv = ResidualBlock(
                kernel_size=kernel_size,
                res_channels=res_channels,
                gate_channels=gate_channels,
                skip_channels=skip_channels,
                aux_channels=-1,
                dilation=dilation,
                dropout=dropout,
                bias=bias,
                use_causal_conv=False,
            )
            self.conv_layers += [conv]

        # define output layers
        self.last_conv_layers = nn.ModuleList(
            [
                getattr(nn, nonlinear_activation)(inplace=True, **nonlinear_activation_params),
                nn.Conv1d(skip_channels, skip_channels, kernel_size=1, padding=0, dilation=1, bias=True),
                getattr(nn, nonlinear_activation)(inplace=True, **nonlinear_activation_params),
                nn.Conv1d(skip_channels, out_channels, kernel_size=1, padding=0, dilation=1, bias=True),
            ]
        )

        # apply weight norm
        self.apply_weight_norm()

    def forward(self, x):
        """
        x: (B, 1, T).
        """
        x = self.first_conv(x)

        skips = 0
        for f in self.conv_layers:
            x, h = f(x, None)
            skips += h
        skips *= self.res_factor

        # apply final layers
        x = skips
        for f in self.last_conv_layers:
            x = f(x)
        return x

    def apply_weight_norm(self):
        def _apply_weight_norm(m):
            if isinstance(m, (torch.nn.Conv1d, torch.nn.Conv2d)):
                torch.nn.utils.weight_norm(m)

        self.apply(_apply_weight_norm)

    def remove_weight_norm(self):
        def _remove_weight_norm(m):
            try:
                print(f"Weight norm is removed from {m}.")
                nn.utils.remove_weight_norm(m)
            except ValueError:  # this module didn't have weight norm
                return

        self.apply(_remove_weight_norm)<|MERGE_RESOLUTION|>--- conflicted
+++ resolved
@@ -26,11 +26,7 @@
         nonlinear_activation_params={"negative_slope": 0.2},
         bias=True,
     ):
-<<<<<<< HEAD
-        super(ParallelWaveganDiscriminator, self).__init__()
-=======
         super().__init__()
->>>>>>> 3c0d1d06
         assert (kernel_size - 1) % 2 == 0, " [!] does not support even number kernel size."
         assert dilation_factor > 0, " [!] dilation factor must be > 0."
         self.conv_layers = nn.ModuleList()
@@ -104,11 +100,7 @@
         nonlinear_activation="LeakyReLU",
         nonlinear_activation_params={"negative_slope": 0.2},
     ):
-<<<<<<< HEAD
-        super(ResidualParallelWaveganDiscriminator, self).__init__()
-=======
         super().__init__()
->>>>>>> 3c0d1d06
         assert (kernel_size - 1) % 2 == 0, "Not support even number kernel size."
 
         self.in_channels = in_channels
